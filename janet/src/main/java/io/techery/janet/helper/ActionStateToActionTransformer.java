package io.techery.janet.helper;

import io.techery.janet.ActionState;
import rx.Observable;
import rx.Subscriber;
import rx.functions.Func1;

/**
 * To transform {@link ActionState} to action.
 *
 * <pre>
<<<<<<< HEAD
 *     START -> nothing
 *     PROGRESS -> nothing
 *     SUCCESS -> action with result
 *     FAIL -> error. it's necessary to handle it using {@link Subscriber#onError(Throwable)}
=======
 *     START - nothing
 *     PROGRESS - nothing
 *     SUCCESS - action with result
 *     FAIL - error. it's necessary to handle it using {@link Subscriber#onError(Throwable)}
>>>>>>> b0a434bb
 * </pre>
 *
 */
public class ActionStateToActionTransformer<A> implements Observable.Transformer<ActionState<A>, A> {

    @Override
    public Observable<A> call(Observable<ActionState<A>> observable) {
        return observable.flatMap(new Func1<ActionState<A>, Observable<A>>() {
            @Override
            public Observable<A> call(ActionState<A> state) {
                switch (state.status) {
                    case START:
                        return Observable.never();
                    case PROGRESS:
                        return Observable.never();
                    case SUCCESS:
                        return Observable.just(state.action);
                    case FAIL:
                        return Observable.error(state.exception);
                    default:
                        throw new IllegalArgumentException("Action status is unknown");
                }
            }
        });
    }
}<|MERGE_RESOLUTION|>--- conflicted
+++ resolved
@@ -7,21 +7,13 @@
 
 /**
  * To transform {@link ActionState} to action.
- *
+ * <p>
  * <pre>
-<<<<<<< HEAD
- *     START -> nothing
- *     PROGRESS -> nothing
- *     SUCCESS -> action with result
- *     FAIL -> error. it's necessary to handle it using {@link Subscriber#onError(Throwable)}
-=======
  *     START - nothing
  *     PROGRESS - nothing
  *     SUCCESS - action with result
  *     FAIL - error. it's necessary to handle it using {@link Subscriber#onError(Throwable)}
->>>>>>> b0a434bb
  * </pre>
- *
  */
 public class ActionStateToActionTransformer<A> implements Observable.Transformer<ActionState<A>, A> {
 
