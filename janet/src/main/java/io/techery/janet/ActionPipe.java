package io.techery.janet;

import io.techery.janet.helper.ActionStateToActionTransformer;
import io.techery.janet.helper.ActionSuccessOnlyTransformer;
import rx.Observable;
import rx.Scheduler;
import rx.Subscriber;
import rx.functions.Action1;
import rx.functions.Func0;
import rx.functions.Func1;
import rx.observables.ConnectableObservable;

/**
 * End tool for sending and receiving actions with specific type using RXJava.
 * ActionPipe can work with actions synchronously or asynchronously.
 * Create instances using method {@link Janet#createPipe(Class)}.
 * <p>
 * For example,
 * <pre>{@code
 * ActionPipe<UsersAction> usersPipe = janet.createPipe(UsersAction.class);}
 * </pre>
 */
final public class ActionPipe<A> {
    private final Func1<A, Observable<ActionState<A>>> syncObservableFactory;
    private final Observable<ActionState<A>> pipeline;
    private final Action1<A> cancelFunc;

    private ConnectableObservable<ActionState<A>> cachedPipeline;
    private ConnectableObservable<A> cachedSuccessPipeline;

    private Scheduler subscribeOn;

    ActionPipe(Func1<A, Observable<ActionState<A>>> syncObservableFactory, Func0<Observable<ActionState<A>>> pipelineFactory, Action1<A> cancelFunc) {
        this.syncObservableFactory = syncObservableFactory;
        this.pipeline = pipelineFactory.call();
        this.cancelFunc = cancelFunc;

        createCachedPipeline();
        createSuccessCachedPipeline();
    }

    private void createCachedPipeline() {
        this.cachedPipeline = pipeline.replay(1);
        this.cachedPipeline.connect();
    }

<<<<<<< HEAD
    private void createSuccessCachedPipeline() {
        this.cachedSuccessPipeline = pipeline
                .compose(new ActionSuccessOnlyTransformer<A>())
                .replay(1);
        this.cachedSuccessPipeline.connect();
    }

=======
    /**
     * Observe all states of specified action type
     */
>>>>>>> 36ff86db
    public Observable<ActionState<A>> observe() {
        return pipeline;
    }

    /**
     * Observe all states of specified action type with cache.
     * Last action state will be emitted immediately after subscribe.
     *
     * @see Observable#replay(int)
     */
    public Observable<ActionState<A>> observeWithReplay() {
        return cachedPipeline;
    }

    /**
     * Observe actions with results
     * To catch errors use {@link Subscriber#onError(Throwable)}
     */
    public Observable<A> observeResult() {
        return observe()
                .compose(new ActionSuccessOnlyTransformer<A>());
    }

<<<<<<< HEAD
    public Observable<A> observeSuccessWithReplay() {
        return cachedSuccessPipeline;
=======
    /**
     * Observe actions with results with cache.
     * Last result will be emitted immediately after subscribe.
     * <p>
     * To catch errors use {@link Subscriber#onError(Throwable)}
     *
     * @see Observable#replay(int)
     */
    public Observable<A> observeResultWithReplay() {
        return observeWithReplay()
                .compose(new ActionStateToActionTransformer<A>());
>>>>>>> 36ff86db
    }

    /**
     * Clear cached action emits
     */
    public void clearReplays() {
        createCachedPipeline();
    }

    /**
     * Send action to {@link Janet}.
     * Uses relative adapter {@link ActionAdapter#sendInternal(ActionHolder)}
     *
     * @param action prepared action for sending
     */
    public void send(A action) {
        createObservable(action).subscribe();
    }

    /**
     * Cancel running action.
     * Action cancellation defines in relative adapter {@link ActionAdapter#cancel(ActionHolder)}
     *
     * @param action prepared action for cancellation
     */
    public void cancel(A action) {
        cancelFunc.call(action);
    }

    /**
     * {@link Scheduler} to do {@link Observable#subscribeOn(Scheduler) subcribeOn} of created Observable.
     */
    public ActionPipe<A> pimp(Scheduler scheduler) {
        this.subscribeOn = scheduler;
        return this;
    }

    /**
     * Create {@link Observable observable} to send action and receive action with result synchronously
     * <p>
     * To catch errors use {@link Subscriber#onError(Throwable)}
     *
     * @param action prepared action to send
     */
    public Observable<A> createResultObservable(A action) {
        return createObservable(action).compose(new ActionStateToActionTransformer<A>());
    }

    /**
     * Create {@link Observable observable} to send action and receive results
     * in the form of action {@link ActionState states} synchronously
     *
     * @param action prepared action to send
     */
    public Observable<ActionState<A>> createObservable(final A action) {
        return syncObservableFactory.call(action)
                .compose(new Observable.Transformer<ActionState<A>, ActionState<A>>() {
                    @Override
                    public Observable<ActionState<A>> call(Observable<ActionState<A>> observable) {
                        if (subscribeOn != null)
                            observable = observable.subscribeOn(subscribeOn);
                        return observable;
                    }
                });
    }
}<|MERGE_RESOLUTION|>--- conflicted
+++ resolved
@@ -44,7 +44,6 @@
         this.cachedPipeline.connect();
     }
 
-<<<<<<< HEAD
     private void createSuccessCachedPipeline() {
         this.cachedSuccessPipeline = pipeline
                 .compose(new ActionSuccessOnlyTransformer<A>())
@@ -52,11 +51,9 @@
         this.cachedSuccessPipeline.connect();
     }
 
-=======
     /**
      * Observe all states of specified action type
      */
->>>>>>> 36ff86db
     public Observable<ActionState<A>> observe() {
         return pipeline;
     }
@@ -75,15 +72,11 @@
      * Observe actions with results
      * To catch errors use {@link Subscriber#onError(Throwable)}
      */
-    public Observable<A> observeResult() {
+    public Observable<A> observeSuccess() {
         return observe()
                 .compose(new ActionSuccessOnlyTransformer<A>());
     }
 
-<<<<<<< HEAD
-    public Observable<A> observeSuccessWithReplay() {
-        return cachedSuccessPipeline;
-=======
     /**
      * Observe actions with results with cache.
      * Last result will be emitted immediately after subscribe.
@@ -92,10 +85,8 @@
      *
      * @see Observable#replay(int)
      */
-    public Observable<A> observeResultWithReplay() {
-        return observeWithReplay()
-                .compose(new ActionStateToActionTransformer<A>());
->>>>>>> 36ff86db
+    public Observable<A> observeSuccessWithReplay() {
+        return cachedSuccessPipeline;
     }
 
     /**
